--- conflicted
+++ resolved
@@ -41,18 +41,15 @@
         </router-link>
       </li>
       <li>
-<<<<<<< HEAD
         <router-link to="/local-storage"> Local Storage Plugin </router-link>
-=======
+      </li>
+      <li>
         <router-link to="/auto-height-textarea">
           Auto Height Textarea
         </router-link>
       </li>
       <li>
-        <router-link to="/playground">
-          Playground
-        </router-link>
->>>>>>> 5ad961f4
+        <router-link to="/playground"> Playground </router-link>
       </li>
       <li>
         <router-link to="/playground"> Playground </router-link>
