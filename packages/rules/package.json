--- conflicted
+++ resolved
@@ -1,10 +1,6 @@
 {
   "name": "@formkit/rules",
-<<<<<<< HEAD
-  "version": "0.16.4",
-=======
   "version": "0.16.5",
->>>>>>> a75ee6b5
   "type": "module",
   "description": "Validation rules for FormKit",
   "main": "dist/index.cjs",
@@ -39,14 +35,8 @@
   },
   "devDependencies": {},
   "dependencies": {
-<<<<<<< HEAD
-    "@formkit/core": "0.16.4",
-    "@formkit/utils": "0.16.4",
-    "@formkit/validation": "0.16.4"
-=======
     "@formkit/core": "0.16.5",
     "@formkit/utils": "0.16.5",
     "@formkit/validation": "0.16.5"
->>>>>>> a75ee6b5
   }
 }