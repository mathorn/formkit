{
  "name": "@formkit/cli",
<<<<<<< HEAD
  "version": "0.16.4",
=======
  "version": "0.16.5",
>>>>>>> a75ee6b5
  "type": "module",
  "description": "FormKit command line interface.",
  "main": "dist/index.cjs",
  "module": "dist/index.mjs",
  "types": "dist/index.d.ts",
  "bin": {
    "formkit": "./bin/formkit.mjs"
  },
  "exports": {
    "./package.json": "./package.json",
    ".": {
      "types": "./dist/index.d.ts",
      "import": "./dist/index.mjs",
      "require": "./dist/index.cjs"
    },
    "./*": "./dist/*"
  },
  "keywords": [
    "vue",
    "forms",
    "inputs",
    "validation",
    "cli"
  ],
  "repository": {
    "type": "git",
    "url": "https://github.com/formkit/formkit.git",
    "directory": "packages/cli"
  },
  "contributors": [
    "Justin Schroeder <justin@formkit.com>"
  ],
  "license": "MIT",
  "scripts": {
    "test": "jest"
  },
  "dependencies": {
<<<<<<< HEAD
    "@formkit/core": "0.16.4",
    "@formkit/inputs": "0.16.4",
=======
    "@formkit/inputs": "0.16.5",
>>>>>>> a75ee6b5
    "axios": "^0.27.2",
    "chalk": "^5.0.1",
    "commander": "^9.3.0",
    "execa": "6.1.0",
    "prompts": "^2.4.2"
  },
  "devDependencies": {
    "@types/prompts": "^2.0.14"
  }
}<|MERGE_RESOLUTION|>--- conflicted
+++ resolved
@@ -1,10 +1,6 @@
 {
   "name": "@formkit/cli",
-<<<<<<< HEAD
-  "version": "0.16.4",
-=======
   "version": "0.16.5",
->>>>>>> a75ee6b5
   "type": "module",
   "description": "FormKit command line interface.",
   "main": "dist/index.cjs",
@@ -42,12 +38,8 @@
     "test": "jest"
   },
   "dependencies": {
-<<<<<<< HEAD
-    "@formkit/core": "0.16.4",
-    "@formkit/inputs": "0.16.4",
-=======
+    "@formkit/core": "0.16.5",
     "@formkit/inputs": "0.16.5",
->>>>>>> a75ee6b5
     "axios": "^0.27.2",
     "chalk": "^5.0.1",
     "commander": "^9.3.0",
