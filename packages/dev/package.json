{
  "name": "@formkit/dev",
  "version": "1.5.3",
  "type": "module",
  "description": "Development tools for FormKit.",
  "main": "dist/index.cjs",
  "types": "dist/index.d.cts",
  "exports": {
    "./package.json": "./package.json",
    ".": {
      "import": {
        "types": "./dist/index.d.mts",
        "development": "./dist/index.dev.mjs",
        "default": "./dist/index.mjs"
      },
      "require": {
        "types": "./dist/index.d.cts",
        "default": "./dist/index.cjs"
      }
    },
    "./*": "./dist/*"
  },
  "keywords": [
    "vue",
    "forms",
    "inputs",
    "validation"
  ],
  "repository": {
    "type": "git",
    "url": "https://github.com/formkit/formkit.git",
    "directory": "packages/dev"
  },
  "contributors": [
    "Justin Schroeder <justin@formkit.com>"
  ],
  "license": "MIT",
  "scripts": {
    "test": "jest"
  },
  "dependencies": {
    "@formkit/core": "1.5.3",
    "@formkit/utils": "1.5.3"
  },
  "devDependencies": {
<<<<<<< HEAD
    "@formkit/vue": "^1.5.2"
=======
    "@formkit/vue": "^1.5.3"
>>>>>>> 2c64ff20
  }
}<|MERGE_RESOLUTION|>--- conflicted
+++ resolved
@@ -43,10 +43,6 @@
     "@formkit/utils": "1.5.3"
   },
   "devDependencies": {
-<<<<<<< HEAD
-    "@formkit/vue": "^1.5.2"
-=======
     "@formkit/vue": "^1.5.3"
->>>>>>> 2c64ff20
   }
 }