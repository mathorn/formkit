--- conflicted
+++ resolved
@@ -17,12 +17,7 @@
   fileRemove,
   noFiles,
 } from '../sections'
-<<<<<<< HEAD
-import files from '../features/files'
-import defaultIcon from '../features/icon'
-=======
-import { files } from '../features'
->>>>>>> fb8ba94a
+import { files, defaultIcon } from '../features'
 import { $if } from '../compose'
 
 /**
