{
  "name": "@formkit/inputs",
  "type": "module",
<<<<<<< HEAD
  "version": "0.17.3",
=======
  "version": "0.17.4",
>>>>>>> 4a2964e4
  "description": "Commonly shared types for FormKit",
  "main": "dist/index.cjs",
  "module": "dist/index.mjs",
  "types": "dist/index.d.ts",
  "exports": {
    "./package.json": "./package.json",
    ".": {
      "types": "./dist/index.d.ts",
      "import": "./dist/index.mjs",
      "require": "./dist/index.cjs"
    },
    "./*": "./dist/*"
  },
  "keywords": [
    "vue",
    "forms",
    "inputs",
    "validation"
  ],
  "repository": {
    "type": "git",
    "url": "https://github.com/formkit/formkit.git",
    "directory": "packages/inputs"
  },
  "contributors": [
    "Justin Schroeder <justin@formkit.com>"
  ],
  "license": "MIT",
  "scripts": {
    "test": "jest"
  },
  "dependencies": {
<<<<<<< HEAD
    "@formkit/core": "0.17.3",
    "@formkit/utils": "0.17.3"
=======
    "@formkit/core": "0.17.4",
    "@formkit/utils": "0.17.4"
>>>>>>> 4a2964e4
  }
}<|MERGE_RESOLUTION|>--- conflicted
+++ resolved
@@ -1,11 +1,7 @@
 {
   "name": "@formkit/inputs",
   "type": "module",
-<<<<<<< HEAD
-  "version": "0.17.3",
-=======
   "version": "0.17.4",
->>>>>>> 4a2964e4
   "description": "Commonly shared types for FormKit",
   "main": "dist/index.cjs",
   "module": "dist/index.mjs",
@@ -38,12 +34,7 @@
     "test": "jest"
   },
   "dependencies": {
-<<<<<<< HEAD
-    "@formkit/core": "0.17.3",
-    "@formkit/utils": "0.17.3"
-=======
     "@formkit/core": "0.17.4",
     "@formkit/utils": "0.17.4"
->>>>>>> 4a2964e4
   }
 }