--- conflicted
+++ resolved
@@ -1,6 +1,6 @@
-import { h, defineComponent, markRaw } from 'vue'
+import { h, defineComponent } from 'vue'
 import { FormKitSchemaDefinition } from '@formkit/core'
-import { FormKitSchema, FormKit } from './index'
+import { FormKitSchema } from './index'
 
 /**
  * Fetches the list of inputs from the remote schema repository
@@ -52,17 +52,7 @@
       const response = await fetchInputSchema(input)
       inputs[input] = response
     })
-<<<<<<< HEAD
-
-    const library = { FormKit: markRaw(FormKit) }
-
-    // const proInputPromises = inputList.pro.map(async (input: string) => {
-    //   const response = await fetchInputSchema(input)
-    //   inputs[input] = response
-    // })
-=======
     promises.push(...coreInputPromises)
->>>>>>> fadb5078
 
     if (props.pro) {
       const proInputPromises = inputList.pro.map(async (input: string) => {
@@ -77,13 +67,6 @@
     const inputKeys = Object.keys(inputs).sort()
     const inputComponents = inputKeys.map((input: string) => {
       const schemas = inputs[input]
-<<<<<<< HEAD
-      return schemas.map((schema: FormKitSchemaDefinition) => {
-        return h(FormKitSchema, {
-          schema,
-          library,
-        })
-=======
       const schemaRenders = schemas.map((schema: FormKitSchemaDefinition) => {
         return h(
           'div',
@@ -97,7 +80,6 @@
             }),
           ]
         )
->>>>>>> fadb5078
       })
       return h('div', { class: 'formkit-input-section' }, [
         h('span', { class: 'formkit-input-type' }, input),
