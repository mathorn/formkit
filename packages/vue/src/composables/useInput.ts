import { parentSymbol } from '../FormKit'
import { rootSymbol } from '../FormKitRoot'
import {
  error,
  createNode,
  FormKitNode,
  FormKitOptions,
  FormKitMessage,
  createMessage,
} from '@formkit/core'
import { FormKitRuntimeProps } from '@formkit/inputs'
import {
  nodeProps,
  except,
  camel,
  extend,
  only,
  kebab,
  cloneAny,
  slugify,
  isObject,
  token,
  undefine,
  oncePerTick,
  eq,
  shallowClone,
} from '@formkit/utils'
import {
  toRef,
  watchEffect,
  inject,
  provide,
  watch,
  getCurrentInstance,
  computed,
  ref,
  WatchStopHandle,
  onBeforeUnmount,
  onMounted,
  SetupContext,
} from 'vue'
import { FormKitInputs } from '@formkit/inputs'
import { optionsSymbol } from '../plugin'
import { FormKitGroupValue } from 'packages/core/src'

interface FormKitComponentListeners {
  onSubmit?: (payload?: FormKitGroupValue) => Promise<unknown> | unknown
  onSubmitRaw?: (event?: Event) => unknown
  onSubmitInvalid?: (node?: Node) => unknown
}

const isBrowser = typeof window !== 'undefined'

/**
 * Props that are extracted from the attrs object.
 * TODO: Currently local, this should probably exported to a inputs or another
 * package.
 */
const pseudoProps = [
  'help',
  'label',
  'ignore',
  'disabled',
  'preserve',
  /^preserve(-e|E)rrors/,
  /^[a-z]+(?:-visibility|Visibility|-behavior|Behavior)$/,
  /^[a-zA-Z-]+(?:-class|Class)$/,
  'prefixIcon',
  'suffixIcon',
  /^[a-zA-Z-]+(?:-icon|Icon)$/,
]

/**
 * Given some props, map those props to individualized props internally.
 * @param node - A formkit node
 * @param props - Some props that may include a classes object
 */
function classesToNodeProps(node: FormKitNode, props: Record<string, any>) {
  if (props.classes) {
    Object.keys(props.classes).forEach(
      (key: keyof (typeof props)['classes']) => {
        if (typeof key === 'string') {
          node.props[`_${key}Class`] = props.classes[key]
          // We need to ensure Vue is aware that we want to actually observe the
          // child values too, so we touch them here.
          if (isObject(props.classes[key]) && key === 'inner')
            Object.values(props.classes[key])
        }
      }
    )
  }
}

/**
 * Extracts known FormKit listeners.
 * @param props - Extract known FormKit listeners.
 * @returns
 */
function onlyListeners(
  props: Record<string, unknown> | null | undefined
): FormKitComponentListeners {
  if (!props) return {}
  const knownListeners = ['Submit', 'SubmitRaw', 'SubmitInvalid'].reduce(
    (listeners, listener) => {
      const name = `on${listener}`
      if (name in props) {
        if (typeof props[name] === 'function') {
          listeners[name] = props[name] as CallableFunction
        }
      }
      return listeners
    },
    {} as Record<string, CallableFunction>
  )
  return knownListeners as FormKitComponentListeners
}

/**
 * A composable for creating a new FormKit node.
 *
 * @param type - The type of node (input, group, list)
 * @param attrs - The FormKit "props" — which is really the attrs list.
 *
 * @returns {@link @formkit/core#FormKitNode | FormKitNode}
 *
 * @public
 */
export function useInput<
  Props extends FormKitInputs<Props>,
  Context extends SetupContext<any, any>
>(props: Props, context: Context, options: FormKitOptions = {}): FormKitNode {
  /**
   * The configuration options, these are provided by either the plugin or by
   * explicit props.
   */
  const config = Object.assign({}, inject(optionsSymbol) || {}, options)

  /**
   * The root element — generally this is either a Document or ShadowRoot.
   */
  const __root = inject(rootSymbol, ref(isBrowser ? document : undefined))

  /**
   * The current instance.
   */
  const instance = getCurrentInstance()

  /**
   * Extracts the listeners.
   */
  const listeners = onlyListeners(instance?.vnode.props)

  /**
   * Determines if the prop is v-modeled. Credit to:
   * {@link https://github.com/LinusBorg | Thorsten Lünborg}
   * for coming up with this solution.
   */
  const isVModeled = ['modelValue', 'model-value'].some(
    (prop) => prop in (instance?.vnode.props ?? {})
  )

  // Track if the input has mounted or not.
  let isMounted = false
  onMounted(() => {
    isMounted = true
  })

  /**
   * Determines if the object being passed as a v-model is reactive.
   */
  // const isReactiveVModel = isVModeled && isReactive(props.modelValue)

  /**
   * Define the initial component
   */
  const value: any =
    props.modelValue !== undefined
      ? props.modelValue
      : cloneAny(context.attrs.value)

  /**
   * Creates the node's initial props from the context, props, and definition
   * @returns
   */
  function createInitialProps(): Record<string, any> {
    const initialProps: Record<string, any> = {
      ...nodeProps(props),
      ...listeners,
<<<<<<< HEAD
      type: props.type ?? 'text',
=======
      __root: __root.value,
>>>>>>> e87763cf
      __slots: context.slots,
    }
    const attrs = except(nodeProps(context.attrs), pseudoProps)
    if (!attrs.key) attrs.key = token()
    initialProps.attrs = attrs
    const propValues = only(nodeProps(context.attrs), pseudoProps)
    for (const propName in propValues) {
      initialProps[camel(propName)] = propValues[propName]
    }
    const classesProps = { props: {} }
    classesToNodeProps(classesProps as FormKitNode, props)
    Object.assign(initialProps, classesProps.props)
    if (typeof initialProps.type !== 'string') {
      initialProps.definition = initialProps.type
      delete initialProps.type
    }
    return initialProps
  }

  /**
   * Create the FormKitNode.
   */
  const initialProps = createInitialProps()

  /**
   * The parent node.
   */
  const parent = initialProps.ignore
    ? null
    : props.parent || inject(parentSymbol, null)
  const node = createNode(
    extend(
      config || {},
      {
        name: props.name || undefined,
        value,
        parent,
        plugins: (config.plugins || []).concat(props.plugins ?? []),
        config: props.config || {},
        props: initialProps,
        index: props.index,
        sync: !!undefine(context.attrs.sync || context.attrs.dynamic),
      },
      false,
      true
    ) as Partial<FormKitOptions>
  ) as FormKitNode

  /**
   * If no definition has been assigned at this point — we're out!
   */
  if (!node.props.definition) error(600, node)

  /**
   * All props that are bound "late" (after node creation) — are added to a set
   * which is used to watch the context.attrs object.
   */
  const lateBoundProps = ref<Set<string | RegExp>>(
    new Set(node.props.definition.props || [])
  )

  /**
   * Any additional props added at a "later" time should also be part of the
   * late bound props.
   */
  node.on('added-props', ({ payload: lateProps }) => {
    if (Array.isArray(lateProps))
      lateProps.forEach((newProp) => lateBoundProps.value.add(newProp))
  })

  /**
   * These prop names must be assigned.
   */
  const pseudoPropNames = computed(() =>
    pseudoProps.concat([...lateBoundProps.value]).reduce((names, prop) => {
      if (typeof prop === 'string') {
        names.push(camel(prop))
        names.push(kebab(prop))
      } else {
        names.push(prop)
      }
      return names
    }, [] as Array<string | RegExp>)
  )

  /* Splits Classes object into discrete props for each key */
  watchEffect(() => classesToNodeProps(node, props))

  /**
   * The props object already has properties even if they start as "undefined"
   * so we can loop over them and individual watchEffect to prevent responding
   * inappropriately.
   */
  const passThrough = nodeProps(props)
  for (const prop in passThrough) {
    watch(
      () => props[prop as keyof FormKitRuntimeProps<Props>],
      () => {
        if (props[prop as keyof FormKitRuntimeProps<Props>] !== undefined) {
          node.props[prop] = props[prop as keyof FormKitRuntimeProps<Props>]
        }
      }
    )
  }

  // Ensure the root always stays up to date.
  watchEffect(() => {
    node.props.__root = __root.value
  })

  /**
   * Watch "pseudoProp" attributes explicitly.
   */
  const attributeWatchers = new Set<WatchStopHandle>()
  const possibleProps = nodeProps(context.attrs)
  watchEffect(() => {
    watchAttributes(only(possibleProps, pseudoPropNames.value))
  })

  /**
   * Defines attributes that should be used as props.
   * @param attrProps - Attributes that should be used as props instead
   */
  function watchAttributes(attrProps: Record<string, any>) {
    attributeWatchers.forEach((stop) => {
      stop()
      attributeWatchers.delete(stop)
    })
    for (const prop in attrProps) {
      const camelName = camel(prop)
      attributeWatchers.add(
        watch(
          () => context.attrs[prop],
          () => {
            node.props[camelName] = context.attrs[prop]
          }
        )
      )
    }
  }

  /**
   * Watch and dynamically set attribute values, those values that are not
   * props and are not pseudoProps
   */
  watchEffect(() => {
    const attrs = except(nodeProps(context.attrs), pseudoPropNames.value)
    // An explicit exception to ensure naked "multiple" attributes appear on the
    // outer wrapper as data-multiple="true"
    if ('multiple' in attrs) attrs.multiple = undefine(attrs.multiple)
    if (typeof attrs.onBlur === 'function') {
      attrs.onBlur = oncePerTick(attrs.onBlur)
    }
    node.props.attrs = Object.assign({}, node.props.attrs || {}, attrs)
  })

  /**
   * Add any/all "prop" errors to the store.
   */
  watchEffect(() => {
    const messages = (props.errors ?? []).map((error) =>
      createMessage({
        key: slugify(error),
        type: 'error',
        value: error,
        meta: { source: 'prop' },
      })
    )
    node.store.apply(
      messages,
      (message) => message.type === 'error' && message.meta.source === 'prop'
    )
  })

  /**
   * Add input errors.
   */
  if (node.type !== 'input') {
    const sourceKey = `${node.name}-prop`
    watchEffect(() => {
      const inputErrors = props.inputErrors ?? {}
      const keys = Object.keys(inputErrors)
      if (!keys.length) node.clearErrors(true, sourceKey)
      const messages = keys.reduce((messages, key) => {
        let value = inputErrors[key]
        if (typeof value === 'string') value = [value]
        if (Array.isArray(value)) {
          messages[key] = value.map((error) =>
            createMessage({
              key: error,
              type: 'error',
              value: error,
              meta: { source: sourceKey },
            })
          )
        }
        return messages
      }, {} as Record<string, FormKitMessage[]>)
      node.store.apply(
        messages,
        (message) =>
          message.type === 'error' && message.meta.source === sourceKey
      )
    })
  }

  /**
   * Watch the config prop for any changes.
   */
  watchEffect(() => Object.assign(node.config, props.config))

  /**
   * Produce another parent object.
   */
  if (node.type !== 'input') {
    provide(parentSymbol, node)
  }

  // let inputTimeout: number | undefined

  let clonedValueBeforeVmodel: unknown = undefined
  /**
   * Explicitly watch the input value, and emit changes (lazy)
   */
  node.on('modelUpdated', () => {
    // Emit the values after commit
    context.emit('inputRaw', node.context?.value, node)
    if (isMounted) {
      context.emit('input', node.context?.value, node)
    }
    if (isVModeled && node.context) {
      clonedValueBeforeVmodel = cloneAny(node.value)
      context.emit('update:modelValue', shallowClone(node.value))
    }
  })

  /**
   * Enabled support for v-model, using this for groups/lists is not recommended
   */
  if (isVModeled) {
    watch(
      toRef(props, 'modelValue'),
      (value) => {
        if (!eq(clonedValueBeforeVmodel, value)) {
          node.input(value, false)
        }
      },
      { deep: true }
    )

    /**
     * On initialization, if the node’s value was updated (like in a plugin
     * hook) then we should emit a `modelUpdated` event.
     */
    if (node.value !== value) {
      node.emit('modelUpdated')
    }
  }

  /**
   * When this input shuts down, we need to "delete" the node too.
   */
  onBeforeUnmount(() => node.destroy())

  return node
}<|MERGE_RESOLUTION|>--- conflicted
+++ resolved
@@ -186,11 +186,8 @@
     const initialProps: Record<string, any> = {
       ...nodeProps(props),
       ...listeners,
-<<<<<<< HEAD
       type: props.type ?? 'text',
-=======
       __root: __root.value,
->>>>>>> e87763cf
       __slots: context.slots,
     }
     const attrs = except(nodeProps(context.attrs), pseudoProps)
