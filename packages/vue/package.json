{
  "name": "@formkit/vue",
<<<<<<< HEAD
  "version": "0.16.4",
=======
  "version": "0.16.5",
>>>>>>> a75ee6b5
  "type": "module",
  "description": "Build industry leading Vue forms 10x faster.",
  "main": "dist/index.cjs",
  "module": "dist/index.mjs",
  "types": "dist/index.d.ts",
  "exports": {
    "./package.json": "./package.json",
    ".": {
      "types": "./dist/index.d.ts",
      "import": "./dist/index.mjs",
      "require": "./dist/index.cjs",
      "browser": "./dist/formkit-vue.js"
    }
  },
  "keywords": [
    "vue",
    "forms",
    "inputs",
    "validation"
  ],
  "repository": {
    "type": "git",
    "url": "https://github.com/formkit/formkit.git",
    "directory": "packages/rules"
  },
  "contributors": [
    "Justin Schroeder <justin@formkit.com>"
  ],
  "license": "MIT",
  "scripts": {
    "test": "jest"
  },
  "dependencies": {
<<<<<<< HEAD
    "@formkit/core": "0.16.4",
    "@formkit/dev": "0.16.4",
    "@formkit/i18n": "0.16.4",
    "@formkit/inputs": "0.16.4",
    "@formkit/observer": "0.16.4",
    "@formkit/rules": "0.16.4",
    "@formkit/themes": "0.16.4",
    "@formkit/utils": "0.16.4",
    "@formkit/validation": "0.16.4"
=======
    "@formkit/core": "0.16.5",
    "@formkit/dev": "0.16.5",
    "@formkit/i18n": "0.16.5",
    "@formkit/inputs": "0.16.5",
    "@formkit/observer": "0.16.5",
    "@formkit/rules": "0.16.5",
    "@formkit/themes": "0.16.5",
    "@formkit/utils": "0.16.5",
    "@formkit/validation": "0.16.5"
>>>>>>> a75ee6b5
  },
  "devDependencies": {},
  "peerDependencies": {
    "vue": "^3.2.1"
  }
}<|MERGE_RESOLUTION|>--- conflicted
+++ resolved
@@ -1,10 +1,6 @@
 {
   "name": "@formkit/vue",
-<<<<<<< HEAD
-  "version": "0.16.4",
-=======
   "version": "0.16.5",
->>>>>>> a75ee6b5
   "type": "module",
   "description": "Build industry leading Vue forms 10x faster.",
   "main": "dist/index.cjs",
@@ -38,17 +34,6 @@
     "test": "jest"
   },
   "dependencies": {
-<<<<<<< HEAD
-    "@formkit/core": "0.16.4",
-    "@formkit/dev": "0.16.4",
-    "@formkit/i18n": "0.16.4",
-    "@formkit/inputs": "0.16.4",
-    "@formkit/observer": "0.16.4",
-    "@formkit/rules": "0.16.4",
-    "@formkit/themes": "0.16.4",
-    "@formkit/utils": "0.16.4",
-    "@formkit/validation": "0.16.4"
-=======
     "@formkit/core": "0.16.5",
     "@formkit/dev": "0.16.5",
     "@formkit/i18n": "0.16.5",
@@ -58,7 +43,6 @@
     "@formkit/themes": "0.16.5",
     "@formkit/utils": "0.16.5",
     "@formkit/validation": "0.16.5"
->>>>>>> a75ee6b5
   },
   "devDependencies": {},
   "peerDependencies": {
