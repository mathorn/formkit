--- conflicted
+++ resolved
@@ -1,10 +1,6 @@
 {
   "name": "@formkit/icons",
-<<<<<<< HEAD
-  "version": "0.17.3",
-=======
   "version": "0.17.4",
->>>>>>> 4a2964e4
   "type": "module",
   "description": "Icons for FormKit inputs.",
   "main": "dist/index.cjs",
@@ -38,10 +34,6 @@
     "test": "jest"
   },
   "dependencies": {
-<<<<<<< HEAD
-    "@formkit/core": "0.17.3"
-=======
     "@formkit/core": "0.17.4"
->>>>>>> 4a2964e4
   }
 }