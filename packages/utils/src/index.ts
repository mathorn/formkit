--- conflicted
+++ resolved
@@ -794,11 +794,7 @@
     // eslint-disable-next-line @typescript-eslint/ban-types
     return applyExplicit(
       obj as Record<PropertyKey, any> | any[],
-<<<<<<< HEAD
       spread as Record<PropertyKey, any>,
-=======
-      spread as any,
->>>>>>> e87763cf
       explicit
     ) as unknown as T
   }
