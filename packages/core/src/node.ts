import createDispatcher, { FormKitDispatcher } from './dispatcher'
import {
  dedupe,
  eq,
  has,
  camel,
  kebab,
  undefine,
  init,
  cloneAny,
  clone,
} from '@formkit/utils'
import {
  createEmitter,
  FormKitEvent,
  FormKitEventEmitter,
  emit,
  bubble,
  on,
  off,
  FormKitEventListener,
} from './events'
import { error } from './errors'
import {
  createStore,
  FormKitMessageProps,
  FormKitMessage,
  FormKitStore,
} from './store'
import { createLedger, FormKitLedger } from './ledger'
import { deregister, register } from './registry'
import {
  FormKitExtendableSchemaRoot,
  FormKitSchemaNode,
  FormKitSchemaCondition,
} from './schema'
import { FormKitClasses } from './classes'
import { FormKitRootConfig, configChange } from './config'
import { submitForm } from './submitForm'
import { createMessages, ErrorMessages } from './store'
import { reset } from './reset'

/**
 * Definition of a library item — when registering a new library item, these
 * are the required and available properties.
 *
 * @public
 */
export type FormKitTypeDefinition = {
  /**
   * The FormKit core node type. Can only be input | list | group.
   */
  type: FormKitNodeType
  /**
   * Groups the input into a given family of inputs, generally for styling
   * purposes only. For example the "text" family would apply to all text-like
   * inputs.
   */
  family?: string
  /**
   * An optional name for the input’s type (e.g. "select" for a select input).
   * If used, this value takes precedence over the "type" prop string.
   */
  forceTypeProp?: string
  /**
   * Custom props that should be added to the input.
   */
  props?: string[]
  /**
   * The schema used to create the input. Either this or the component is
   * required.
   */
  schema?:
    | FormKitExtendableSchemaRoot
    | FormKitSchemaNode[]
    | FormKitSchemaCondition
  /**
   * A component to use to render the input. Either this or the schema is
   * required.
   */
  component?: unknown
  /**
   * A library of components to provide to the internal input schema.
   */
  library?: Record<string, unknown>
  /**
   * An array of additional feature functions to load when booting the input.
   */
  features?: Array<(node: FormKitNode) => void>
}

/**
 * A library of inputs, keyed by the name of the type.
 *
 * @public
 */
export interface FormKitLibrary {
  [index: string]: FormKitTypeDefinition
}

/**
 * The base interface definition for a FormKitPlugin — it's just a function that
 * accepts a node argument.
 *
 * @public
 */
export interface FormKitPlugin {
  (node: FormKitNode): false | any | void
  library?: (node: FormKitNode) => void
}

/**
 * Text fragments are small pieces of text used for things like interface
 * validation messages, or errors that may be exposed for modification or
 * even translation.
 *
 * @public
 */
export type FormKitTextFragment = Partial<FormKitMessageProps> & {
  key: string
  value: string
  type: string
}

/**
 * The available hooks for middleware.
 *
 * @public
 */
export interface FormKitHooks {
  classes: FormKitDispatcher<{
    property: string
    classes: Record<string, boolean>
  }>
  commit: FormKitDispatcher<any>
  error: FormKitDispatcher<string>
  setErrors: FormKitDispatcher<{
    localErrors: ErrorMessages
    childErrors?: ErrorMessages
  }>
  init: FormKitDispatcher<FormKitNode>
  input: FormKitDispatcher<any>
  submit: FormKitDispatcher<Record<string, any>>
  message: FormKitDispatcher<FormKitMessage>
  prop: FormKitDispatcher<{
    prop: string | symbol
    value: any
  }>
  text: FormKitDispatcher<FormKitTextFragment>
  schema: FormKitDispatcher<FormKitSchemaNode[] | FormKitSchemaCondition>
}

/**
 * The definition of a FormKitTrap — these are somewhat like methods on each
 * FormKitNode — they are always symmetrical (get/set), although it's acceptable
 * for either to throw an Exception.
 *
 * @public
 */
export interface FormKitTrap {
  get: TrapGetter
  set: TrapSetter
}

/**
 * Describes the path to a particular node from the top of the tree.
 *
 * @public
 */
export type FormKitAddress = Array<string | number>

/**
 * These are the types of nodes that can be created. These are different from
 * the type of inputs available and rather describe their purpose in the tree.
 *
 * @public
 */
export type FormKitNodeType = 'input' | 'list' | 'group'

/**
 * FormKit inputs of type 'group' must have keyed values by default.
 *
 * @public
 */
export interface FormKitGroupValue {
  [index: string]: unknown
  __init?: boolean
}

/**
 * FormKit inputs of type 'list' must have array values by default.
 *
 * @public
 */
export type FormKitListValue<T = any> = Array<T>

/**
<<<<<<< HEAD
 * Arbitrary data that has properties, could be a pojo, could be an array.
 *
=======
 * Arbitrary data that has properties, could be a POJO, could be an array.
>>>>>>> dd0c8b2c
 * @public
 */
export interface KeyedValue {
  [index: number]: any
  [index: string]: any
}

/**
 * Define the most basic shape of a context object for type guards trying to
 * reason about a context's value.
 *
 * @public
 */
export interface FormKitContextShape {
  type: FormKitNodeType
  value: unknown
  _value: unknown
}

/**
 * The simplest definition for a context of type "list".
 *
 * @public
 */
export interface FormKitListContext {
  type: 'list'
  value: FormKitListValue
  _value: FormKitListValue
}

/**
 * Signature for any of the node's getter traps. Keep in mind that because these
 * are traps and not class methods, their response types are declared explicitly
 * in the FormKitNode interface.
 *
 * @public
 */
export type TrapGetter =
  | ((node: FormKitNode, context: FormKitContext, ...args: any[]) => unknown)
  | false

/**
 * The signature for a node's trap setter — these are more rare than getter
<<<<<<< HEAD
 * traps, but can be really useful for blocking access to certain context
 * properties or modifying the behavior of an assignment (ex. see setParent)
 *
=======
 * traps, but can be useful for blocking access to certain context properties
 * or modifying the behavior of an assignment (ex. see setParent).
>>>>>>> dd0c8b2c
 * @public
 */
export type TrapSetter =
  | ((
      node: FormKitNode,
      context: FormKitContext,
      property: string | number | symbol,
      value: any
    ) => boolean | never)
  | false

/**
 * The map signature for a node's traps Map.
 *
 * @public
 */
export type FormKitTraps = Map<string | symbol, FormKitTrap>

/**
 * General "app" like configuration options, these are automatically inherited
 * by all children — they are not reactive.
 *
 * @public
 */
export interface FormKitConfig {
  delimiter: string
  classes?: Record<string, FormKitClasses | string | Record<string, boolean>>
  rootClasses: (
    sectionKey: string,
    node: FormKitNode
  ) => Record<string, boolean>
  rootConfig?: FormKitRootConfig
  [index: string]: any
}

/**
 * The user-land per-instance "props", which are generally akin to the props
 * passed into components on the front end.
 *
 * @public
 */
export type FormKitProps = {
  delay: number
  id: string
  validationLabelStrategy?: (node?: FormKitNode) => string
  validationRules?: Record<
    string,
    (node: FormKitNode) => boolean | Promise<boolean>
  >
  validationMessages?: Record<
    string,
    ((ctx: { name: string; args: any[]; node: FormKitNode }) => string) | string
  >
  definition?: FormKitTypeDefinition
  [index: string]: any
} & FormKitConfig

/**
 * The interface of a FormKit node's context object. A FormKit node is a
 * proxy of this object.
 *
 * @public
 */
export interface FormKitContext {
  /**
   * A node’s internal disturbance counter.
   */
  _d: number
  /**
   * A node’s internal event emitter.
   */
  _e: FormKitEventEmitter
  /**
   * A node’s internal disturbance counter promise.
   */
  _resolve: ((value: unknown) => void) | false
  /**
   * A node’s internal input timeout.
   */
  _tmo: number | false
  /**
   * A node’s internal pre-commit value.
   */
  _value: unknown
  /**
   * An array of child nodes (groups and lists)
   */
  children: Array<FormKitNode>
  /**
   * Configuration state for a given tree.
   */
  config: FormKitConfig
  /**
   * The context object of the current front end framework being used.
   */
  context?: FormKitFrameworkContext
  /**
   * Set of hooks
   */
  hook: FormKitHooks
  /**
   * Begins as false, set to true when the node is finished being created.
   */
  isCreated: boolean
  /**
   * Boolean determines if the node is in a settled state or not.
   */
  isSettled: boolean
  /**
   * A counting ledger for arbitrary message counters.
   */
  ledger: FormKitLedger
  /**
   * The name of the input — should be treated as readonly.
   */
  name: string | symbol
  /**
   * The parent of a node.
   */
  parent: FormKitNode | null
  /**
   * A Set of plugins registered on this node that can be inherited by children.
   */
  plugins: Set<FormKitPlugin>
  /**
   * An proxied object of props. These are typically provided by the adapter
   * of choice.
   */
  props: Partial<FormKitProps>
  /**
   * A promise that resolves when an input is in a settled state.
   */
  settled: Promise<unknown>
  /**
   * The internal node store.
   */
  store: FormKitStore
  /**
   * The traps available to a node.
   */
  traps: FormKitTraps
  /**
   * The type of node, should only be 'input', 'list', or 'group'.
   */
  type: FormKitNodeType
  /**
   * The actual value of the node.
   */
  value: unknown
}

/**
 * Context object to be created by and used by each respective UI framework. No
 * values are created or output by FormKitCore, but this interface
 * should be followed by each respective plugin.
 *
 * @public
 */
export interface FormKitFrameworkContext {
  [index: string]: unknown
  /**
   * The current "live" value of the input. Not debounced.
   */
  _value: any
  /**
   * An object of attributes that (generally) should be applied to the root
   * <input> element.
   */
  attrs: Record<string, any>
  /**
   * Classes to apply on the various sections.
   */
  classes: Record<string, string>
  /**
   * Event handlers.
   */
  handlers: {
    blur: () => void
    touch: () => void
    DOMInput: (e: Event) => void
  } & Record<string, (...args: any[]) => void>
  /**
   * Utility functions, generally for use in the input’s schema.
   */
  fns: Record<string, (...args: any[]) => any>
  /**
   * The help text of the input.
   */
  help?: string
  /**
   * The unique id of the input. Should also be applied as the id attribute.
   * This is generally required for accessibility reasons.
   */
  id: string
  /**
   * The label of the input.
   */
  label?: string
  /**
   * A list of messages to be displayed on the input. Often these are validation
   * messages and error messages, but other `visible` core node messages do also
   * apply here. This object is only populated when the validation should be
   * actually displayed.
   */
  messages: Record<string, FormKitMessage>
  /**
   * The core node of this input.
   */
  node: FormKitNode
  /**
   * If this input type accepts options (like select lists and checkboxes) then
   * this will be populated with a properly structured list of options.
   */
  options?: Array<Record<string, any> & { label: string; value: any }>
  /**
   * A collection of state trackers/details about the input.
   */
  state: FormKitFrameworkContextState
  /**
   * The type of input "text" or "select" (retrieved from node.props.type). This
   * is not the core node type (input, group, or list).
   */
  type: string
  /**
   * The current committed value of the input. This is the value that should be
   * used for most use cases.
   */
  value: any
}

/**
 * The state inside a node’s framework context. Usually used to track things
 * like blurred, and validity states.
 *
 * @public
 */
export interface FormKitFrameworkContextState {
  /**
   * If the input has been blurred.
   */
  blurred: boolean
  /**
   * True when these conditions are met:
   *
   * Either:
   * - The input has validation rules
   * - The validation rules are all passing
   * - There are no errors on the input
   * Or:
   * - The input has no validation rules
   * - The input has no errors
   * - The input is dirty and has a value
   *
   * This is not intended to be used on forms/groups/lists but instead on
   * individual inputs. Imagine placing a green checkbox next to each input
   * when the user filled it out correctly — thats what these are for.
   */
  complete: boolean
  /**
   * If the input has had a value typed into it or a change made to it.
   */
  dirty: boolean
  /**
   * If the input has explicit errors placed on it, or in the case of a group,
   * list, or form, this is true if any children have errors on them.
   */
  errors: boolean
  /**
   * True when the input has validation rules. Has nothing to do with the
   * state of those validation rules.
   */
  rules: boolean
  /**
   * True when the input has completed its internal debounce cycle and the
   * value was committed to the form.
   */
  settled: boolean
  /**
   * If the form has been submitted.
   */
  submitted: boolean
  /**
   * If the input (or group/form/list) is passing all validation rules. In
   * the case of groups, forms, and lists this includes the validation state
   * of all its children.
   */
  valid: boolean
  /**
   * If the validation-visibility has been satisfied and any validation
   * messages should be displayed.
   */
  validationVisible: boolean
  /**
   * Allow users to add their own arbitrary states.
   */
  [index: string]: boolean
}

/**
<<<<<<< HEAD
 * Options that can be used to instantiate a new node via createNode()
 *
=======
 * Options that can be used to instantiate a new node via createNode().
>>>>>>> dd0c8b2c
 * @public
 */
export type FormKitOptions = Partial<
  Omit<FormKitContext, 'children' | 'plugins' | 'config' | 'hook'> & {
    config: Partial<FormKitConfig>
    props: Partial<FormKitProps>
    children: FormKitNode[] | Set<FormKitNode>
    index?: number
    plugins: FormKitPlugin[]
    alias: string
    schemaAlias: string
  }
>

/**
<<<<<<< HEAD
 * The callback type for node.each()
 *
=======
 * The callback type for node.each().
>>>>>>> dd0c8b2c
 * @public
 */
export interface FormKitChildCallback {
  (child: FormKitNode): any
}

/**
 * A descriptor of a child value, generally passed up a node tree.
 *
 * @public
 */
export interface FormKitChildValue {
  name: string | number | symbol
  value: any
  from?: number | symbol
}

/**
 * FormKit's Node object produced by createNode(). All inputs, forms, and groups
 * are instances of nodes.
 *
 * @public
 */
export type FormKitNode = {
  /**
   * Boolean true indicating this object is a valid FormKitNode
   */
  readonly __FKNode__: true
  /**
   * The value of the input. This should never be directly modified. Any
   * desired mutations should be made through node.input()
   */
  readonly value: unknown
  /**
   * The internal FormKitContext object — this is not a public API and should
   * never be used outside of the core package itself. It is only here for
   * internal use and as an escape hatch.
   */
  _c: FormKitContext
  /**
   * Add a child to a node, the node must be a group or list.
   */
  add: (node: FormKitNode, index?: number) => FormKitNode
  /**
   * Adds props to the given node by removing them from node.props.attrs and
   * moving them to the top-level node.props object.
   */
  addProps: (props: string[]) => FormKitNode
  /**
   * Gets a node at another address. Addresses are dot-syntax paths (or arrays)
   * of node names. For example: form.users.0.first_name There are a few
   * "special" traversal tokens as well:
   * $root - Selects the root node
   * $parent - Selects the parent node
   * $self — Selects the current node
   */
  at: (address: FormKitAddress | string) => FormKitNode | undefined
  /**
   * The address of the current node, from the root of the tree.
   */
  address: FormKitAddress
  /**
   * An internal function used to bubble an event from a child to a parent.
   */
  bubble: (event: FormKitEvent) => FormKitNode
  /**
   * An internal mechanism for calming a disturbance — which is a mechanism
   * used to know the state of input settlement in the tree.
   */
  calm: (childValue?: FormKitChildValue) => FormKitNode
  /**
   * Clears the errors of the node, and optionally all the children.
   */
  clearErrors: (clearChildren?: boolean, sourceKey?: string) => FormKitNode
  /**
   * An object that is shared tree-wide with various configuration options that
   * should be applied to the entire tree.
   */
  config: FormKitConfig
  /**
   * Defines the current input's library type definition including node type,
   * schema, and props.
   */
  define: (definition: FormKitTypeDefinition) => void
  /**
   * Increments a disturbance. A disturbance is a record that the input or a
   * member of its subtree is no longer "settled". Disturbed nodes are ones
   * that have had their value modified, but have not yet committed that value
   * to the rest of the tree.
   */
  disturb: () => FormKitNode
  /**
   * Removes the node from the global registry, removes it from its parent, and
   * emits the 'destroying' event.
   */
  destroy: () => void
  /**
   * Perform given callback on each of the given node's children.
   */
  each: (callback: FormKitChildCallback) => void
  /**
   * Emit an event from the node.
   */
  emit: (event: string, payload?: any, bubble?: boolean) => FormKitNode
  /**
   * Within a given tree, find a node matching a given selector. Selectors
   * can be simple strings or a function.
   */
  find: (
    selector: string,
    searcher?: keyof FormKitNode | FormKitSearchFunction
  ) => FormKitNode | undefined
  /**
   * An internal mechanism to hydrate values down a node tree.
   */
  hydrate: () => FormKitNode
  /**
   * The index of a node compared to its siblings. This is only applicable in
   * cases where a node is a child of a list.
   */
  index: number
  /**
   * The function used to set the value of a node. All changes to a node's value
   * should use this function as it ensures the tree's state is always fully
   * tracked.
   */
  input: (value: unknown, async?: boolean) => Promise<unknown>
  /**
   * The name of the input in the node tree. When a node is a child of a list
   * this automatically becomes its index.
   */
  name: string
  /**
   * Adds an event listener for a given event, and returns a "receipt" which is
   * a random string token. This token should be used to remove the listener
   * in the future. Alternatively you can assign a "receipt" property to the
   * listener function and that receipt will be used instead — this allows
   * multiple listeners to all be de-registered with a single off() call if they
   * share the same receipt.
   */
  on: (eventName: string, listener: FormKitEventListener) => string
  /**
   * Removes an event listener by its token. Receipts can be shared among many
   * event listeners by explicitly declaring the "receipt" property of the
   * listener function.
   */
  off: (receipt: string) => FormKitNode
  /**
   * Remove a child from a node.
   */
  remove: (node: FormKitNode) => FormKitNode
  /**
   * Retrieves the root node of a tree. This is accomplished via tree-traversal
   * on-request, and as such should not be used in frequently called functions.
   */
  root: FormKitNode
  /**
   * Sets the configuration of a node.
   */
  resetConfig: () => void
  /**
   * Reset a node’s value back to its original value.
   */
  reset: () => FormKitNode
  /**
   * Sets errors on the input, and optionally, and child inputs.
   */
  setErrors: (localErrors: ErrorMessages, childErrors?: ErrorMessages) => void
  /**
   * A promise that resolves when a node and its entire subtree is settled.
   * In other words — all the inputs are done committing their values.
   */
  settled: Promise<unknown>
  /**
   * Triggers a submit event on the nearest form.
   */
  submit: () => void
  /**
   * A text or translation function that exposes a given string to the "text"
   * hook — all text shown to users should be passed through this function
   * before being displayed — especially for core and plugin authors.
   */
  t: (key: string | FormKitTextFragment) => string
  /**
   * Boolean reflecting the settlement state of the node and its subtree.
   */
  isSettled: boolean
  /**
   * Registers a new plugin on the node and its subtree.
   * run = should the plugin be executed or not
   * library = should the plugin's library function be executed (if there)
   */
  use: (
    plugin: FormKitPlugin | FormKitPlugin[] | Set<FormKitPlugin>,
    run?: boolean,
    library?: boolean
  ) => FormKitNode
  /**
   * Performs a function on the node and every node in the subtree. This is an
   * expensive operation so it should be done very rarely and only lifecycle
   * events that are relatively rare like boot up and shut down.
   */
  walk: (callback: FormKitChildCallback, stopOnFalse?: boolean) => void
} & Omit<FormKitContext, 'value' | 'name' | 'config'>

/**
<<<<<<< HEAD
 * Breadth and Depth first searches can use a callback of this notation.
 *
=======
 * Breadth and depth-first searches can use a callback of this notation.
>>>>>>> dd0c8b2c
 * @public
 */
export type FormKitSearchFunction = (
  node: FormKitNode,
  searchTerm?: string | number
) => boolean

/**
 * Default configuration options.
 */
const defaultConfig: Partial<FormKitConfig> = {
  delimiter: '.',
  delay: 0,
  locale: 'en',
  rootClasses: (key: string) => ({ [`formkit-${kebab(key)}`]: true }),
}

/**
 * If a node’s name is set to useIndex, it replaces the node’s name with the
 * index of the node relative to its parent’s children.
 *
 * @internal
 */
export const useIndex = Symbol('index')

/**
 * When propagating values up a tree, this value indicates the child should be
 * removed.
 *
 * @internal
 */
export const valueRemoved = Symbol('removed')

/**
 * When propagating values up a tree, this value indicates the child should be
 * moved.
 *
 * @internal
 */
export const valueMoved = Symbol('moved')

/**
 * When creating a new node and having its value injected directly at a specific
 * location.
 *
 * @internal
 */
export const valueInserted = Symbol('inserted')

/**
 * A simple type guard to determine if the context being evaluated is a list
 * type.
 *
 * @returns Returns a `boolean`.
 *
 * @public
 */
export function isList(arg: FormKitContextShape): arg is FormKitListContext {
  return arg.type === 'list' && Array.isArray(arg._value)
}

/**
<<<<<<< HEAD
 * Determine if a given object is a node:
 *
 * @example
 *
 * ```javascript
 * import { isNode, createNode } from '@formkit/core'
 *
 * const input = createNode({
 *   type: 'input', // defaults to 'input' if not specified
 *   value: 'hello node world',
 * })
 *
 * const obj = {};
 *
 * isNode(obj)
 * // false
 *
 * isNode(input)
 * // true
 * ```
 *
 * @returns Returns a `boolean`.
 *
=======
 * Determine if a given object is a node.
>>>>>>> dd0c8b2c
 * @public
 */
// eslint-disable-next-line @typescript-eslint/explicit-module-boundary-types
export function isNode(node: any): node is FormKitNode {
  return node && typeof node === 'object' && node.__FKNode__ === true
}

/**
 * The setter you are trying to access is invalid.
 */
const invalidSetter = (
  node: FormKitNode,
  _context: FormKitContext,
  property: PropertyKey
): never => {
  error(102, [node, property])
}

const traps = {
  _c: trap(getContext, invalidSetter, false),
  add: trap(addChild),
  addProps: trap(addProps),
  address: trap(getAddress, invalidSetter, false),
  at: trap(getNode),
  bubble: trap(bubble),
  clearErrors: trap(clearErrors),
  calm: trap(calm),
  config: trap(false),
  define: trap(define),
  disturb: trap(disturb),
  destroy: trap(destroy),
  hydrate: trap(hydrate),
  index: trap(getIndex, setIndex, false),
  input: trap(input),
  each: trap(eachChild),
  emit: trap(emit),
  find: trap(find),
  on: trap(on),
  off: trap(off),
  parent: trap(false, setParent),
  plugins: trap(false),
  remove: trap(removeChild),
  root: trap(getRoot, invalidSetter, false),
  reset: trap(resetValue),
  resetConfig: trap(resetConfig),
  setErrors: trap(setErrors),
  submit: trap(submit),
  t: trap(text),
  use: trap(use),
  name: trap(getName, false, false),
  walk: trap(walkTree),
}

/**
 * These are all the available "traps" for a given node. You can think of these
 * a little bit like methods, but they are really Proxy interceptors.
 */
function createTraps(): FormKitTraps {
  return new Map<string | symbol, FormKitTrap>(Object.entries(traps))
}

/**
 * Creates a getter/setter trap and curries the context/node pair
 * @param getter - The getter function
 * @param setter - The setter function
 * @param curryGetter - Indicates if the getter should be curried or not
 * @returns
 */
function trap(
  getter?: TrapGetter,
  setter?: TrapSetter,
  curryGetter = true
): FormKitTrap {
  return {
    get: getter
      ? (node, context) =>
          curryGetter
            ? (...args: any[]) => getter(node, context, ...args)
            : getter(node, context)
      : false,
    set: setter !== undefined ? setter : invalidSetter.bind(null),
  }
}

/**
 * Create all of the node's hook dispatchers.
 */
function createHooks(): FormKitHooks {
  const hooks: Map<string, FormKitDispatcher<unknown>> = new Map()
  return new Proxy(hooks, {
    get(_, property: string) {
      if (!hooks.has(property)) {
        hooks.set(property, createDispatcher())
      }
      return hooks.get(property)
    },
  }) as unknown as FormKitHooks
}

/**
 * This is a simple integer counter of every createName() where the name needs
 * to be generated.
 */
let nameCount = 0
/**
 * This is a simple integer counter of every default id created.
 */
let idCount = 0

/**
 * Reports the global number of node registrations, useful for deterministic
 * node naming.
 *
 * @internal
 */
export function resetCount(): void {
  nameCount = 0
  idCount = 0
}

/**
 * Create a name based dictionary of all children in an array.
 *
 * @internal
 */
export function names(children: FormKitNode[]): {
  [index: string]: FormKitNode
} {
  return children.reduce(
    (named, child) => Object.assign(named, { [child.name]: child }),
    {}
  )
}

/**
 * This node is responsible for deterministically generating an id for this
 * node. This cannot just be a random id, it _must_ be deterministic to ensure
 * re-hydration of the form (like post-SSR) produces the same names/ids.
 *
 * @param options -
 * @returns string
 */
function createName(options: FormKitOptions): string | symbol {
  if (options.parent?.type === 'list') return useIndex
  return options.name || `${options.props?.type || 'input'}_${++nameCount}`
}

/**
 * Creates the initial value for a node based on the options passed in and the
 * type of the input.
 * @param options -
 * @param type -
 * @returns
 * @internal
 */
export function createValue(options: FormKitOptions): unknown {
  if (options.type === 'group') {
    return init(
      options.value &&
        typeof options.value === 'object' &&
        !Array.isArray(options.value)
        ? options.value
        : {}
    )
  } else if (options.type === 'list') {
    return init(Array.isArray(options.value) ? options.value : [])
  }
  return options.value
}
/**
 * Sets the internal value of the node.
 * @param node -
 * @param context -
 * @param value -
 * @returns T
 */
function input(
  node: FormKitNode,
  context: FormKitContext,
  value: unknown,
  async = true
): Promise<unknown> {
  context._value = validateInput(node, node.hook.input.dispatch(value))
  node.emit('input', context._value)
  if (context.isSettled) node.disturb()
  if (async) {
    if (context._tmo) clearTimeout(context._tmo)
    context._tmo = setTimeout(
      commit,
      node.props.delay,
      node,
      context
    ) as unknown as number
  } else {
    commit(node, context)
  }
  return context.settled
}

/**
 * Validate that the current input is allowed.
 * @param type - The type of node (input, list, group)
 * @param value - The value that is being set
 */
function validateInput<T>(node: FormKitNode, value: T): T {
  switch (node.type) {
    // Inputs are allowed to have any type
    case 'input':
      break
    case 'group':
      if (!value || typeof value !== 'object') error(107, [node, value])
      break
    case 'list':
      if (!Array.isArray(value)) error(108, [node, value])
      break
  }
  return value
}

/**
 * Commits the working value to the node graph as the value of this node.
 * @param node -
 * @param context -
 * @param calm -
 * @param hydrate -
 */
function commit(
  node: FormKitNode,
  context: FormKitContext,
  calm = true,
  hydrate = true
) {
  context._value = context.value = node.hook.commit.dispatch(context._value)
  if (node.type !== 'input' && hydrate) node.hydrate()
  node.emit('commit', context.value)
  if (calm) node.calm()
}

/**
 * Perform a modification to a single element of a parent aggregate value. This
 * is only performed on the pre-committed value (_value), although typically
 * the value and _value are both linked in memory.
 * @param context -
 * @param name -
 * @param value -
 */
function partial(
  context: FormKitContext,
  { name, value, from }: FormKitChildValue
) {
  if (Object.isFrozen(context._value)) return
  if (isList(context)) {
    const insert: any[] =
      value === valueRemoved
        ? []
        : value === valueMoved && typeof from === 'number'
        ? context._value.splice(from, 1)
        : [value]
    context._value.splice(
      name as number,
      value === valueMoved || from === valueInserted ? 0 : 1,
      ...insert
    )
    return
  }
  // In this case we know for sure we're dealing with a group, TS doesn't
  // know that however, so we use some unpleasant casting here
  if (value !== valueRemoved) {
    ;(context._value as unknown as FormKitGroupValue)[name as string] = value
  } else {
    delete (context._value as unknown as FormKitGroupValue)[name as string]
  }
}

/**
 * Pass values down to children by calling hydrate on them.
 * @param parent -
 * @param child -
 */
function hydrate(node: FormKitNode, context: FormKitContext): FormKitNode {
  const _value = context._value as KeyedValue
  context.children.forEach((child) => {
    if (typeof _value !== 'object') return
    // if (has(context._value as FormKitGroupValue, child.name)) {
    if (child.name in _value) {
      // In this case, the parent has a value to give to the child, so we
      // perform a down-tree synchronous input which will cascade values down
      // and then ultimately back up.
      const childValue =
        child.type !== 'input' ||
        (_value[child.name] && typeof _value[child.name] === 'object')
          ? init(_value[child.name])
          : _value[child.name]
      child.input(childValue, false)
    } else {
      if (node.type !== 'list' || typeof child.name === 'number') {
        // In this case, the parent’s values have no knowledge of the child
        // value — this typically occurs on the commit at the end of addChild()
        // we need to create a value reservation for this node’s name. This is
        // especially important when dealing with lists where index matters.
        partial(context, { name: child.name, value: child.value })
      }
      if (!_value.__init) {
        // In this case, someone has explicitly set the value to an empty object
        // with node.input({}) so we do not define the __init property:
        if (child.type === 'group') child.input({}, false)
        else if (child.type === 'list') child.input([], false)
        else child.input(undefined, false)
      }
    }
  })
  return node
}

/**
 * Disturbs the state of a node from settled to unsettled — creating appropriate
 * promises and resolutions.
 * @param node -
 * @param context -
 */
function disturb(node: FormKitNode, context: FormKitContext): FormKitNode {
  if (context._d <= 0) {
    context.isSettled = false
    node.emit('settled', false, false)
    context.settled = new Promise((resolve) => {
      context._resolve = resolve
    })
    if (node.parent) node.parent?.disturb()
  }
  context._d++
  return node
}

/**
 * Calms the given node's disturbed state by one.
 * @param node -
 * @param context -
 */
function calm(
  node: FormKitNode,
  context: FormKitContext,
  value?: FormKitChildValue
) {
  if (value !== undefined && node.type !== 'input') {
    partial(context, value)
    // Commit the value up, but do not hydrate back down
    return commit(node, context, true, false)
  }
  if (context._d > 0) context._d--
  if (context._d === 0) {
    context.isSettled = true
    node.emit('settled', true, false)
    if (node.parent)
      node.parent?.calm({ name: node.name, value: context.value })
    if (context._resolve) context._resolve(context.value)
  }
}

/**
 * This node is being removed and needs to be cleaned up.
 * @param node - The node to shut down
 * @param context - The context to clean up
 */
function destroy(node: FormKitNode, context: FormKitContext) {
  node.emit('destroying', node)
  // flush all messages out
  node.store.filter(() => false)
  if (node.parent) {
    node.parent.remove(node)
  }
  deregister(node)
  context._value = context.value = undefined
  node.emit('destroyed', node)
}

/**
 * Defines the current input type concretely.
 * @param definition - The definition of the current input type.
 */
function define(
  node: FormKitNode,
  context: FormKitContext,
  definition: FormKitTypeDefinition
) {
  // Assign the type
  context.type = definition.type
  // Assign the definition
  context.props.definition = clone(definition)
  // Ensure the type is seeded with the `__init` value.
  context.value = context._value = createValue({
    type: node.type,
    value: context.value,
  })
  /**
   * If the user has a typename defined, use it here.
   */
  if (definition.forceTypeProp) {
    if (node.props.type) node.props.originalType = node.props.type
    context.props.type = definition.forceTypeProp
  }
  /**
   * If the input is part of a family of inputs, add that prop.
   */
  if (definition.family) {
    context.props.family = definition.family
  }
  // Apply any input features before resetting the props.
  if (definition.features) {
    definition.features.forEach((feature) => feature(node))
  }

  // Its possible that input-defined "props" have ended up in the context attrs
  // these should be moved back out of the attrs object.
  if (definition.props) {
    node.addProps(definition.props)
  }
  node.emit('defined', definition)
}

/**
 * Adds props to a given node by stripping them out of the node.props.attrs and
 * then adding them to the nodes.
 *
 * @param node - The node to add props to
 * @param context - The internal context object
 * @param props - An array of prop strings (in camelCase!)
 */
function addProps(
  node: FormKitNode,
  context: FormKitContext,
  props: string[]
): FormKitNode {
  if (node.props.attrs) {
    const attrs = { ...node.props.attrs }
    // Temporarily disable prop emits
    node.props._emit = false
    for (const attr in attrs) {
      const camelName = camel(attr)
      if (props.includes(camelName)) {
        node.props[camelName] = attrs[attr]
        delete attrs[attr]
      }
    }
    const initial = cloneAny(context._value)
    node.props.initial =
      node.type !== 'input' ? init(initial as KeyedValue) : initial
    // Re-enable prop emits
    node.props._emit = true
    node.props.attrs = attrs

    if (node.props.definition) {
      node.props.definition.props = [
        ...(node.props.definition?.props || []),
        ...props,
      ]
    }
  }
  node.emit('added-props', props)
  return node
}

/**
 * (node.add) Adds a child to the node.
 * @param context -
 * @param node -
 * @param child -
 */
function addChild(
  parent: FormKitNode,
  parentContext: FormKitContext,
  child: FormKitNode,
  listIndex?: number
) {
  if (parent.type === 'input') error(100, parent)
  if (child.parent && child.parent !== parent) {
    child.parent.remove(child)
  }
  // Synchronously set the initial value on the parent
  if (!parentContext.children.includes(child)) {
    if (listIndex !== undefined && parent.type === 'list') {
      // Inject the child:
      parentContext.children.splice(listIndex, 0, child)

      if (
        Array.isArray(parent.value) &&
        parent.value.length < parentContext.children.length
      ) {
        // When adding an node or value to a list it is absolutely critical to
        // know if, at the moment of injection, the parent’s value or the node
        // children are the source of truth. For example, if a user pushes or
        // splices a new value onto the lists’s array then we want to use that
        // value as the value of the new node, but if a user adds a node to the
        // list then we want the node’s value. In this specific case, we
        // assume (due to length) that a new node was injected into the list, so
        // we want that new node’s value injected into the parent list value.
        parent.disturb().calm({
          name: listIndex,
          value: child.value,
          from: valueInserted,
        })
      }
    } else {
      parentContext.children.push(child)
    }
    if (!child.isSettled) parent.disturb()
  }
  if (child.parent !== parent) {
    child.parent = parent
    // In this edge case middleware changed the parent assignment so we need to
    // re-add the child
    if (child.parent !== parent) {
      parent.remove(child)
      child.parent.add(child)
      return parent
    }
  } else {
    // When a parent is properly assigned, we inject the parent's plugins on the
    // child.
    child.use(parent.plugins)
  }
  // Finally we call commit here, which sub-calls hydrate(), hydrate() will
  // resolve any conflict between the parent and child values, and also ensure
  // proper "placeholders" are made on the parent.
  commit(parent, parentContext, false)
  parent.ledger.merge(child)
  parent.emit('child', child)
  return parent
}

/**
 * The setter for node.parent = FormKitNode
 * @param _context -
 * @param node -
 * @param _property -
 * @param parent -
 * @returns boolean
 */
function setParent(
  child: FormKitNode,
  context: FormKitContext,
  _property: string | number | symbol,
  parent: FormKitNode
): boolean {
  if (isNode(parent)) {
    if (child.parent && child.parent !== parent) {
      child.parent.remove(child)
    }
    context.parent = parent
    child.resetConfig()
    !parent.children.includes(child)
      ? parent.add(child)
      : child.use(parent.plugins)
    return true
  }
  if (parent === null) {
    context.parent = null
    return true
  }
  return false
}

/**
 * (node.remove) Removes a child from the node.
 * @param context -
 * @param node -
 * @param child -
 */
function removeChild(
  node: FormKitNode,
  context: FormKitContext,
  child: FormKitNode
) {
  const childIndex = context.children.indexOf(child)
  if (childIndex !== -1) {
    if (child.isSettled) node.disturb()
    context.children.splice(childIndex, 1)
    // If an ancestor uses the preserve prop, then we are expected to not remove
    // our values on this node either, see #53
    let preserve = undefine(child.props.preserve)
    let parent = child.parent
    while (preserve === undefined && parent) {
      preserve = undefine(parent.props.preserve)
      parent = parent.parent
    }
    if (!preserve) {
      node.calm({
        name: node.type === 'list' ? childIndex : child.name,
        value: valueRemoved,
      })
    } else {
      node.calm()
    }
    child.parent = null
    // Remove the child from the config. Is this weird? Yes. Is it ok? Yes.
    child.config._rmn = child
  }
  node.ledger.unmerge(child)
  return node
}

/**
 * Iterate over each immediate child and perform a callback.
 * @param context -
 * @param _node -
 * @param callback -
 */
function eachChild(
  _node: FormKitNode,
  context: FormKitContext,
  callback: FormKitChildCallback
) {
  context.children.forEach((child) => callback(child))
}

/**
 * Walk all nodes below this one and execute a callback.
 * @param _node -
 * @param context -
 * @param callback -
 */
function walkTree(
  _node: FormKitNode,
  context: FormKitContext,
  callback: FormKitChildCallback,
  stopIfFalse = false
) {
  context.children.forEach((child) => {
    if (callback(child) !== false || !stopIfFalse) {
      child.walk(callback, stopIfFalse)
    }
  })
}

/**
 * Set the configuration options of the node and it's subtree.
 * @param node -
 * @param context -
 * @param _property -
 * @param config -
 */
function resetConfig(node: FormKitNode, context: FormKitContext) {
  const parent = node.parent || undefined
  context.config = createConfig(node.config._t, parent)
  node.walk((n) => n.resetConfig())
}

/**
<<<<<<< HEAD
 * Adds a plugin to the node, it’s children, and executes it.
 *
 * @param node - {@link @formkit/core#FormKitNode | FormKitNode}
 * @param context - {@link @formkit/core#FormKitContext | FormKitContext}
=======
 * Adds a plugin to the node, its children, and executes it.
 * @param context -
 * @param node -
>>>>>>> dd0c8b2c
 * @param plugin -
 * {@link @formkit/core#FormKitPlugin | FormKitPlugin}
 * {@link @formkit/core#FormKitPlugin | FormKitPlugin[]}
 * {@link @formkit/core#FormKitPlugin | Set<FormKitPlugin>}
 *
 * @returns
 * {@link @formkit/core#FormKitNode | FormKitNode}
 *
 * @internal
 */
export function use(
  node: FormKitNode,
  context: FormKitContext,
  plugin: FormKitPlugin | FormKitPlugin[] | Set<FormKitPlugin>,
  run = true,
  library = true
): FormKitNode {
  if (Array.isArray(plugin) || plugin instanceof Set) {
    plugin.forEach((p: FormKitPlugin) => use(node, context, p))
    return node
  }
  if (!context.plugins.has(plugin)) {
    if (library && typeof plugin.library === 'function') plugin.library(node)
    // When plugins return false, they are never added as to the plugins Set
    // meaning they only ever have access to the single node they were added on.
    if (run && plugin(node) !== false) {
      context.plugins.add(plugin)
      node.children.forEach((child) => child.use(plugin))
    }
  }
  return node
}

/**
 * Moves a node in the parent’s children to the given index.
 * @param node -
 * @param _context -
 * @param _property -
 * @param setIndex -
 */
function setIndex(
  node: FormKitNode,
  _context: FormKitContext,
  _property: string | number | symbol,
  setIndex: number
) {
  if (isNode(node.parent)) {
    const children = node.parent.children
    const index =
      setIndex >= children.length
        ? children.length - 1
        : setIndex < 0
        ? 0
        : setIndex
    const oldIndex = children.indexOf(node)
    if (oldIndex === -1) return false
    children.splice(oldIndex, 1)
    children.splice(index, 0, node)
    node.parent.children = children
    if (node.parent.type === 'list')
      node.parent
        .disturb()
        .calm({ name: index, value: valueMoved, from: oldIndex })
    return true
  }
  return false
}

/**
 * Retrieves the index of a node from the parent’s children.
 * @param node -
 */
function getIndex(node: FormKitNode) {
  if (node.parent) {
    const index = [...node.parent.children].indexOf(node)
    // If the index is currently -1 then the node isnt finished booting, so it
    // must be the next node.
    return index === -1 ? node.parent.children.length : index
  }
  return -1
}

/**
 * Retrieves the context object of a given node. This is intended to be a
 * private trap and should absolutely not be used in plugins or user-land code.
 * @param _node -
 * @param context -
 */
function getContext(_node: FormKitNode, context: FormKitContext) {
  return context
}

/**
 * Get the name of the current node, allowing for slight mutations.
 * @param node -
 * @param context -
 */
function getName(node: FormKitNode, context: FormKitContext) {
  if (node.parent?.type === 'list') return node.index
  return context.name !== useIndex ? context.name : node.index
}

/**
 * Returns the address of the current node.
 * @param node -
 * @param context -
 */
function getAddress(
  node: FormKitNode,
  context: FormKitContext
): FormKitAddress {
  return context.parent
    ? context.parent.address.concat([node.name])
    : [node.name]
}

/**
 * Fetches a node from the tree by its address.
 * @param context -
 * @param node -
 * @param location -
 * @returns FormKitNode
 */
function getNode(
  node: FormKitNode,
  _context: FormKitContext,
  locator: string | FormKitAddress
): FormKitNode | undefined {
  const address =
    typeof locator === 'string' ? locator.split(node.config.delimiter) : locator
  if (!address.length) return undefined
  const first = address[0]
  let pointer: FormKitNode | null | undefined = node.parent
  if (!pointer) {
    // This address names the root node, remove it to get child name:
    if (String(address[0]) === String(node.name)) address.shift()
    // All root nodes start at themselves ultimately:
    pointer = node
  }
  // Any addresses starting with $parent should discard it
  if (first === '$parent') address.shift()
  while (pointer && address.length) {
    const name = address.shift() as string | number
    switch (name) {
      case '$root':
        pointer = node.root
        break
      case '$parent':
        pointer = pointer.parent
        break
      case '$self':
        pointer = node
        break
      default:
        pointer =
          pointer.children.find((c) => String(c.name) === String(name)) ||
          select(pointer, name)
    }
  }
  return pointer || undefined
}

/**
 * Perform selections on a subtree using the address "selector" methods.
 * @param node -
 * @param selector -
 * @returns FormKitNode | undefined
 */
function select(
  node: FormKitNode,
  selector: string | number
): FormKitNode | undefined {
  const matches = String(selector).match(/^(find)\((.*)\)$/)
  if (matches) {
    const [, action, argStr] = matches
    const args = argStr.split(',').map((arg) => arg.trim())
    switch (action) {
      case 'find':
        return node.find(args[0], args[1] as keyof FormKitNode)
      default:
        return undefined
    }
  }
  return undefined
}

/**
 * Perform a breadth first search and return the first instance of a node that
 * is found in the subtree or undefined.
 * @param node - The node to start the search on/under
 * @param _context - The context object
 * @param searchTerm - The term we are searching for
 * @param searcher - Either a key to search on, or a function
 * @returns
 */
function find(
  node: FormKitNode,
  _context: FormKitContext,
  searchTerm: string,
  searcher: keyof FormKitNode | FormKitSearchFunction
): FormKitNode | undefined {
  return bfs(node, searchTerm, searcher)
}

/**
 * Perform a breadth-first search on a node subtree and locate the first
 * instance of a match.
 *
 * @returns Returns a {@link FormKitNode | FormKitNode } or `undefined` if not found.
 *
 * @public
 */
export function bfs(
  tree: FormKitNode,
  searchValue: string | number,
  searchGoal: keyof FormKitNode | FormKitSearchFunction = 'name'
): FormKitNode | undefined {
  const search: FormKitSearchFunction =
    typeof searchGoal === 'string'
      ? (n: FormKitNode) => n[searchGoal] == searchValue // non-strict comparison is intentional
      : searchGoal
  const stack = [tree]
  while (stack.length) {
    const node = stack.shift()! // eslint-disable-line @typescript-eslint/no-non-null-assertion
    if (search(node, searchValue)) return node
    stack.push(...node.children)
  }
  return undefined
}

/**
 * Get the root node of the tree.
 */
function getRoot(n: FormKitNode) {
  let node = n
  while (node.parent) {
    node = node.parent
  }
  return node
}

/**
 * Creates a new configuration option.
 * @param parent -
 * @param configOptions -
 * @returns FormKitConfig
 */
function createConfig(
  target: Partial<FormKitConfig> = {},
  parent?: FormKitNode | null
): FormKitConfig {
  let node: FormKitNode | undefined = undefined
  return new Proxy(target, {
    get(...args) {
      const prop = args[1]
      if (prop === '_t') return target
      const localValue = Reflect.get(...args)
      // Check our local values first
      if (localValue !== undefined) return localValue
      // Then check our parent values next
      if (parent) {
        const parentVal = parent.config[prop as string]
        if (parentVal !== undefined) return parentVal
      }
      if (target.rootConfig && typeof prop === 'string') {
        const rootValue = target.rootConfig[prop]
        if (rootValue !== undefined) return rootValue
      }
      // The default delay value should be 20
      if (prop === 'delay' && node?.type === 'input') return 20
      // Finally check the default values
      return defaultConfig[prop as string]
    },
    set(...args) {
      const prop = args[1] as string
      const value = args[2]
      if (prop === '_n') {
        node = value as FormKitNode
        if (target.rootConfig) target.rootConfig._add(node)
        return true
      }
      if (prop === '_rmn') {
        if (target.rootConfig) target.rootConfig._rm(node as FormKitNode)
        node = undefined
        return true
      }
      if (!eq(target[prop as string], value, false)) {
        const didSet = Reflect.set(...args)
        if (node) {
          node.emit(`config:${prop}`, value, false)
          configChange(node, prop, value)
          // Walk the node tree and notify of config/prop changes where relevant
          node.walk((n) => configChange(n, prop, value), true)
        }
        return didSet
      }
      return true
    },
  }) as FormKitConfig
}

/**
 * Given a string of text, expose it for modification, translation, or full
 * replacement.
 * @param key - A message key, or generic string of text
 * @returns
 */
function text(
  node: FormKitNode,
  _context: FormKitContext,
  key: string | FormKitTextFragment,
  type = 'ui'
): string {
  const fragment = typeof key === 'string' ? { key, value: key, type } : key
  const value = node.hook.text.dispatch(fragment)
  node.emit('text', value, false)
  return value.value
}

/**
 * Submits the nearest ancestor that is a FormKit "form". It determines which
 * node is a form by locating an ancestor where node.props.isForm = true.
 * @param node - The node to initiate the submit
 */
function submit(node: FormKitNode): void {
  const name = node.name
  do {
    if (node.props.isForm === true) break
    if (!node.parent) error(106, name)
    node = node.parent
  } while (node)
  if (node.props.id) {
    submitForm(node.props.id)
  }
}

/**
 * Reset to the original value.
 * @param node - The node to reset
 * @param _context - The context
 * @param value - The value to reset to
 */
function resetValue(
  node: FormKitNode,
  _context: FormKitContext,
  value?: unknown
) {
  return reset(node, value)
}

/**
 * Sets errors on the node and optionally its children.
 * @param node - The node to set errors on
 * @param _context - Not used
 * @param localErrors - An array of errors to set on this node
 * @param childErrors - An object of name to errors to set on children.
 */
function setErrors(
  node: FormKitNode,
  _context: FormKitContext,
  localErrors: ErrorMessages,
  childErrors?: ErrorMessages
) {
  const sourceKey = `${node.name}-set`
  const errors = node.hook.setErrors.dispatch({ localErrors, childErrors })
  createMessages(node, errors.localErrors, errors.childErrors).forEach(
    (errors) => {
      node.store.apply(errors, (message) => message.meta.source === sourceKey)
    }
  )
  return node
}

/**
 * Clears errors on the node and optionally its children.
 * @param node - The node to set errors on
 * @param _context - Not used
 * @param localErrors - An array of errors to set on this node
 * @param childErrors - An object of name to errors to set on children.
 */
function clearErrors(
  node: FormKitNode,
  context: FormKitContext,
  clearChildErrors = true,
  sourceKey?: string
) {
  setErrors(node, context, [])
  if (clearChildErrors) {
    sourceKey = sourceKey || `${node.name}-set`
    node.walk((child) => {
      child.store.filter((message) => {
        return !(
          message.type === 'error' &&
          message.meta &&
          message.meta.source === sourceKey
        )
      })
    })
  }
  return node
}

/**
 * Middleware to assign default prop values as issued by core.
 * @param node - The node being registered
 * @param next - Calls the next middleware.
 * @returns
 */
function defaultProps(node: FormKitNode): FormKitNode {
  if (!has(node.props, 'id')) node.props.id = `input_${idCount++}`
  return node
}

/**
 * @param options -
 * @param config -
 */
function createProps(initial: unknown) {
  const props: Record<PropertyKey, any> = {
    initial: typeof initial === 'object' ? cloneAny(initial) : initial,
  }
  let node: FormKitNode
  let isEmitting = true
  return new Proxy(props, {
    get(...args) {
      const [_t, prop] = args
      if (has(props, prop)) return Reflect.get(...args)
      if (node && typeof prop === 'string' && node.config[prop] !== undefined)
        return node.config[prop]
      return undefined
    },
    set(target, property, originalValue, receiver) {
      if (property === '_n') {
        node = originalValue
        return true
      }
      if (property === '_emit') {
        isEmitting = originalValue
        return true
      }
      const { prop, value } = node.hook.prop.dispatch({
        prop: property,
        value: originalValue,
      })
      // Typescript compiler cannot handle a symbol index, even though js can:
      if (
        !eq(props[prop as string], value, false) ||
        typeof value === 'object'
      ) {
        const didSet = Reflect.set(target, prop, value, receiver)
        if (isEmitting) {
          node.emit('prop', { prop, value })
          if (typeof prop === 'string') node.emit(`prop:${prop}`, value)
        }
        return didSet
      }
      return true
    },
  })
}

/**
 * A cheap function that iterates over all plugins and stops once node.define
 * is called.
 * @param node - A formkit node
 * @param plugins - An array of plugins
 * @returns
 */
function findDefinition(node: FormKitNode, plugins: Set<FormKitPlugin>): void {
  // If the definition is already there, force call to define.
  if (node.props.definition) return node.define(node.props.definition)
  for (const plugin of plugins) {
    if (node.props.definition) return
    if (typeof plugin.library === 'function') {
      plugin.library(node)
    }
  }
}

/**
 * Create a new context object for our a FormKit node, given default information
 * @param options - An options object to override the defaults.
 * @returns FormKitContext
 */
function createContext(options: FormKitOptions): FormKitContext {
  const value = createValue(options)
  const config = createConfig(options.config || {}, options.parent)
  return {
    _d: 0,
    _e: createEmitter(),
    _resolve: false,
    _tmo: false,
    _value: value,
    children: dedupe(options.children || []),
    config,
    hook: createHooks(),
    isCreated: false,
    isSettled: true,
    ledger: createLedger(),
    name: createName(options),
    parent: options.parent || null,
    plugins: new Set<FormKitPlugin>(),
    props: createProps(value),
    settled: Promise.resolve(value),
    store: createStore(true),
    traps: createTraps(),
    type: options.type || 'input',
    value,
  }
}

/**
 * Initialize a node object's internal properties.
 * @param node - The node to initialize
 * @returns FormKitNode
 */
function nodeInit(node: FormKitNode, options: FormKitOptions): FormKitNode {
  // Set the internal node on the props, config, ledger and store
  node.ledger.init((node.store._n = node.props._n = node.config._n = node))
  // Apply given in options to the node.
  node.props._emit = false
  if (options.props) Object.assign(node.props, options.props)
  node.props._emit = true
  // Attempt to find a definition from the pre-existing plugins.
  findDefinition(
    node,
    new Set([
      ...(options.plugins || []),
      ...(node.parent ? node.parent.plugins : []),
    ])
  )
  // Then we apply each plugin's root code, we do this with an explicit loop
  // for that ity-bitty performance bump.
  if (options.plugins) {
    for (const plugin of options.plugins) {
      use(node, node._c, plugin, true, false)
    }
  }
  // Initialize the default props
  defaultProps(node)
  // Apply the parent to each child.
  node.each((child) => node.add(child))
  // If the node has a parent, ensure it's properly nested bi-directionally.
  if (node.parent) node.parent.add(node, options.index)
  // Inputs are leafs, and cannot have children
  if (node.type === 'input' && node.children.length) error(100, node)
  // Apply the input hook to the initial value.
  input(node, node._c, node._value, false)
  // Release the store buffer
  node.store.release()
  // Register the node globally if someone explicitly gave it an id
  if (options.props?.id) register(node)
  // Our node is finally ready, emit it to the world
  node.emit('created', node)
  node.isCreated = true
  return node
}

/**
 * Creates a new instance of a FormKit Node. Nodes are the atomic unit of a FormKit graph:
 *
 * @example
 *
 * ```javascript
 * import { createNode } from '@formkit/core'
 *
 * const input = createNode({
 *   type: 'input', // defaults to 'input' if not specified
 *   value: 'hello node world',
 * })
 *
 * console.log(input.value)
 * // 'hello node world'
 * ```
 *
 * @returns Returns a {@link @formkit/core#FormKitNode | FormKitNode}.
 *
 * @public
 */
export function createNode(options?: FormKitOptions): FormKitNode {
  const ops = options || {}
  const context = createContext(ops) as FormKitContext
  // Note: The typing for the proxy object cannot be fully modeled, thus we are
  // force-typing to a FormKitNode. See:
  // https://github.com/microsoft/TypeScript/issues/28067
  const node = new Proxy(context, {
    get(...args) {
      const [, property] = args
      if (property === '__FKNode__') return true
      const trap = context.traps.get(property)
      if (trap && trap.get) return trap.get(node, context)
      return Reflect.get(...args)
    },
    set(...args) {
      const [, property, value] = args
      const trap = context.traps.get(property)
      if (trap && trap.set) return trap.set(node, context, property, value)
      return Reflect.set(...args)
    },
  }) as unknown as FormKitNode

  return nodeInit(node, ops)
}<|MERGE_RESOLUTION|>--- conflicted
+++ resolved
@@ -195,12 +195,8 @@
 export type FormKitListValue<T = any> = Array<T>
 
 /**
-<<<<<<< HEAD
- * Arbitrary data that has properties, could be a pojo, could be an array.
- *
-=======
  * Arbitrary data that has properties, could be a POJO, could be an array.
->>>>>>> dd0c8b2c
+ *
  * @public
  */
 export interface KeyedValue {
@@ -244,14 +240,8 @@
 
 /**
  * The signature for a node's trap setter — these are more rare than getter
-<<<<<<< HEAD
- * traps, but can be really useful for blocking access to certain context
- * properties or modifying the behavior of an assignment (ex. see setParent)
- *
-=======
  * traps, but can be useful for blocking access to certain context properties
  * or modifying the behavior of an assignment (ex. see setParent).
->>>>>>> dd0c8b2c
  * @public
  */
 export type TrapSetter =
@@ -551,12 +541,8 @@
 }
 
 /**
-<<<<<<< HEAD
- * Options that can be used to instantiate a new node via createNode()
- *
-=======
  * Options that can be used to instantiate a new node via createNode().
->>>>>>> dd0c8b2c
+ *
  * @public
  */
 export type FormKitOptions = Partial<
@@ -572,12 +558,8 @@
 >
 
 /**
-<<<<<<< HEAD
- * The callback type for node.each()
- *
-=======
  * The callback type for node.each().
->>>>>>> dd0c8b2c
+ *
  * @public
  */
 export interface FormKitChildCallback {
@@ -784,12 +766,8 @@
 } & Omit<FormKitContext, 'value' | 'name' | 'config'>
 
 /**
-<<<<<<< HEAD
- * Breadth and Depth first searches can use a callback of this notation.
- *
-=======
  * Breadth and depth-first searches can use a callback of this notation.
->>>>>>> dd0c8b2c
+ *
  * @public
  */
 export type FormKitSearchFunction = (
@@ -852,7 +830,6 @@
 }
 
 /**
-<<<<<<< HEAD
  * Determine if a given object is a node:
  *
  * @example
@@ -876,9 +853,6 @@
  *
  * @returns Returns a `boolean`.
  *
-=======
- * Determine if a given object is a node.
->>>>>>> dd0c8b2c
  * @public
  */
 // eslint-disable-next-line @typescript-eslint/explicit-module-boundary-types
@@ -1526,16 +1500,10 @@
 }
 
 /**
-<<<<<<< HEAD
- * Adds a plugin to the node, it’s children, and executes it.
+ * Adds a plugin to the node, its children, and executes it.
  *
  * @param node - {@link @formkit/core#FormKitNode | FormKitNode}
  * @param context - {@link @formkit/core#FormKitContext | FormKitContext}
-=======
- * Adds a plugin to the node, its children, and executes it.
- * @param context -
- * @param node -
->>>>>>> dd0c8b2c
  * @param plugin -
  * {@link @formkit/core#FormKitPlugin | FormKitPlugin}
  * {@link @formkit/core#FormKitPlugin | FormKitPlugin[]}
