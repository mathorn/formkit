--- conflicted
+++ resolved
@@ -75,13 +75,8 @@
         specifier: ^10.4.16
         version: 10.4.16(postcss@8.4.33)
       axios:
-<<<<<<< HEAD
-        specifier: ^0.26.1
-        version: 0.26.1
-=======
         specifier: ^1.6.5
         version: 1.6.5
->>>>>>> d88cc070
       cac:
         specifier: ^6.7.14
         version: 6.7.14
